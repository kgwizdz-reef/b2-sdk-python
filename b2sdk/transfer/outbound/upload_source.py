######################################################################
#
# File: b2sdk/transfer/outbound/upload_source.py
#
# Copyright 2020 Backblaze Inc. All Rights Reserved.
#
# License https://www.backblaze.com/using_b2_code.html
#
######################################################################

import hashlib
import io
import os

from abc import abstractmethod
<<<<<<< HEAD
from typing import Optional
=======
from typing import Callable, Optional, Union
>>>>>>> de348716

from b2sdk.exception import InvalidUploadSource
from b2sdk.stream.range import RangeOfInputStream, wrap_with_range
from b2sdk.transfer.outbound.outbound_source import OutboundTransferSource
from b2sdk.utils import hex_sha1_of_stream, hex_sha1_of_unlimited_stream, Sha1HexDigest


class AbstractUploadSource(OutboundTransferSource):
    """
    The source of data for uploading to b2.
    """

    @abstractmethod
    def get_content_sha1(self) -> str:
        """
        Returns a 40-character string containing the hex SHA1 checksum of the data in the file.
        """

    @abstractmethod
    def open(self) -> io.IOBase:
        """
        Returns a binary file-like object from which the data can be read.
        """

<<<<<<< HEAD
    def get_large_file_sha1(self) -> Optional[Sha1HexDigest]:
        return self.get_content_sha1()

    def is_upload(self):
=======
    def is_upload(self) -> bool:
>>>>>>> de348716
        return True

    def is_copy(self) -> bool:
        return False

    def is_sha1_known(self) -> bool:
        """
        Returns information whether SHA1 of the source is currently available.
        Note that negative result doesn't mean that SHA1 is not available.
        Calling ``get_content_sha1`` can still provide a valid digest.
        """
        return False


class UploadSourceBytes(AbstractUploadSource):
    def __init__(self, data_bytes: Union[bytes, bytearray], content_sha1: Optional[str] = None):
        """
        Initialize upload source using given bytes.

        :param data_bytes: Data that is to be uploaded.
        :param content_sha1: SHA1 hexdigest of the data, or ``None``.
        """
        self.data_bytes = data_bytes
        self.content_sha1 = content_sha1

    def __repr__(self):
        return '<{classname} data={data} id={id}>'.format(
            classname=self.__class__.__name__,
            data=str(self.data_bytes[:20]) +
            '...' if len(self.data_bytes) > 20 else self.data_bytes,
            id=id(self),
        )

    def get_content_length(self):
        return len(self.data_bytes)

    def get_content_sha1(self):
        if self.content_sha1 is None:
            self.content_sha1 = hashlib.sha1(self.data_bytes).hexdigest()
        return self.content_sha1

    def open(self):
        return io.BytesIO(self.data_bytes)

    def is_sha1_known(self):
        return self.content_sha1 is not None


class UploadSourceLocalFile(AbstractUploadSource):
    def __init__(self, local_path: Union[os.PathLike, str], content_sha1: Optional[str] = None):
        """
        Initialize upload source using provided path.

        :param local_path: Any path-like object that points to a file to be uploaded.
        :param content_sha1: SHA1 hexdigest of the data, or ``None``.
        """
        self.local_path = local_path
        self.content_length = 0
        self.check_path_and_get_size()

        self.content_sha1 = content_sha1

    def check_path_and_get_size(self):
        if not os.path.isfile(self.local_path):
            raise InvalidUploadSource(self.local_path)
        self.content_length = os.path.getsize(self.local_path)

    def __repr__(self):
        return (
            '<{classname} local_path={local_path} content_length={content_length} '
            'content_sha1={content_sha1} id={id}>'
        ).format(
            classname=self.__class__.__name__,
            local_path=self.local_path,
            content_length=self.content_length,
            content_sha1=self.content_sha1,
            id=id(self),
        )

    def get_content_length(self):
        return self.content_length

    def get_content_sha1(self):
        if self.content_sha1 is None:
            self.content_sha1 = self._hex_sha1_of_file()
        return self.content_sha1

    def open(self):
        return io.open(self.local_path, 'rb')

    def _hex_sha1_of_file(self):
        with self.open() as f:
            return hex_sha1_of_stream(f, self.content_length)

    def is_sha1_known(self):
        return self.content_sha1 is not None


class UploadSourceLocalFileRange(UploadSourceLocalFile):
    def __init__(
        self,
        local_path: Union[os.PathLike, str],
        content_sha1: Optional[str] = None,
        offset: int = 0,
        length: Optional[int] = None,
    ):
        """
        Initialize upload source using provided path.

        :param local_path: Any path-like object that points to a file to be uploaded.
        :param content_sha1: SHA1 hexdigest of the data, or ``None``.
        :param offset: Position in the file where upload should start from.
        :param length: Amount of data to be uploaded. If ``None``, length of
                      the remainder of the file is taken.
        """
        super(UploadSourceLocalFileRange, self).__init__(local_path, content_sha1)
        self.file_size = self.content_length
        self.offset = offset
        if length is None:
            self.content_length = self.file_size - self.offset
        else:
            if length + self.offset > self.file_size:
                raise ValueError('Range length overflow file size')
            self.content_length = length

    def __repr__(self):
        return (
            '<{classname} local_path={local_path} offset={offset} '
            'content_length={content_length} content_sha1={content_sha1} id={id}>'
        ).format(
            classname=self.__class__.__name__,
            local_path=self.local_path,
            offset=self.offset,
            content_length=self.content_length,
            content_sha1=self.content_sha1,
            id=id(self),
        )

    def open(self):
        fp = super(UploadSourceLocalFileRange, self).open()
        return wrap_with_range(fp, self.file_size, self.offset, self.content_length)


class UploadSourceStream(AbstractUploadSource):
    def __init__(
        self,
        stream_opener: Callable[[], io.IOBase],
        stream_length: Optional[int] = None,
        stream_sha1: Optional[str] = None,
    ):
        """
        Initialize upload source using arbitrary function.

        :param stream_opener: A function that opens a stream for uploading.
        :param stream_length: Length of the stream. If ``None``, data will be calculated
                      from the stream the first time it's required.
        :param stream_sha1: SHA1 of the stream. If ``None``, data will be calculated from
                      the stream the first time it's required.
        """
        self.stream_opener = stream_opener
        self._content_length = stream_length
        self._content_sha1 = stream_sha1

    def __repr__(self):
        return (
            '<{classname} stream_opener={stream_opener} content_length={content_length} '
            'content_sha1={content_sha1} id={id}>'
        ).format(
            classname=self.__class__.__name__,
            stream_opener=repr(self.stream_opener),
            content_length=self._content_length,
            content_sha1=self._content_sha1,
            id=id(self),
        )

    def get_content_length(self):
        if self._content_length is None:
            self._set_content_length_and_sha1()
        return self._content_length

    def get_content_sha1(self):
        if self._content_sha1 is None:
            self._set_content_length_and_sha1()
        return self._content_sha1

    def open(self):
        return self.stream_opener()

    def _set_content_length_and_sha1(self):
        sha1, content_length = hex_sha1_of_unlimited_stream(self.open())
        self._content_length = content_length
        self._content_sha1 = sha1

    def is_sha1_known(self):
        return self._content_sha1 is not None


class UploadSourceStreamRange(UploadSourceStream):
    def __init__(
        self,
        stream_opener: Callable[[], io.IOBase],
        offset: int = 0,
        stream_length: Optional[int] = None,
        stream_sha1: Optional[str] = None,
    ):
        """
        Initialize upload source using arbitrary function.

        :param stream_opener: A function that opens a stream for uploading.
        :param offset: Offset from which stream should be uploaded.
        :param stream_length: Length of the stream. If ``None``, data will be calculated
                      from the stream the first time it's required.
        :param stream_sha1: SHA1 of the stream. If ``None``, data will be calculated from
                      the stream the first time it's required.
        """
        super(UploadSourceStreamRange, self).__init__(
            stream_opener,
            stream_length=stream_length,
            stream_sha1=stream_sha1,
        )
        self._offset = offset

    def __repr__(self):
        return (
            '<{classname} stream_opener={stream_opener} offset={offset} '
            'content_length={content_length} content_sha1={content_sha1} id={id}>'
        ).format(
            classname=self.__class__.__name__,
            stream_opener=repr(self.stream_opener),
            offset=self._offset,
            content_length=self._content_length,
            content_sha1=self._content_sha1,
            id=id(self),
        )

    def open(self):
        return RangeOfInputStream(
            super(UploadSourceStreamRange, self).open(), self._offset, self._content_length
        )<|MERGE_RESOLUTION|>--- conflicted
+++ resolved
@@ -13,11 +13,7 @@
 import os
 
 from abc import abstractmethod
-<<<<<<< HEAD
-from typing import Optional
-=======
 from typing import Callable, Optional, Union
->>>>>>> de348716
 
 from b2sdk.exception import InvalidUploadSource
 from b2sdk.stream.range import RangeOfInputStream, wrap_with_range
@@ -42,14 +38,10 @@
         Returns a binary file-like object from which the data can be read.
         """
 
-<<<<<<< HEAD
     def get_large_file_sha1(self) -> Optional[Sha1HexDigest]:
         return self.get_content_sha1()
 
-    def is_upload(self):
-=======
     def is_upload(self) -> bool:
->>>>>>> de348716
         return True
 
     def is_copy(self) -> bool:
