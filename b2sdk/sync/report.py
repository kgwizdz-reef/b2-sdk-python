######################################################################
#
# File: b2/sync/report.py
#
# Copyright 2019 Backblaze Inc. All Rights Reserved.
#
# License https://www.backblaze.com/using_b2_code.html
#
######################################################################

import logging
import threading
import time

import six

from ..progress import AbstractProgressListener
from ..utils import format_and_scale_number, format_and_scale_fraction

logger = logging.getLogger(__name__)


class SyncReport(object):
    """
    Handles reporting progress for syncing.

    Prints out each file as it is processed, and puts up a sequence
    of progress bars.

    The progress bars are:
       - Step 1/1: count local files
       - Step 2/2: compare file lists
       - Step 3/3: transfer files

    This class is THREAD SAFE so that it can be used from parallel sync threads.
    """

    # Minimum time between displayed updates
    UPDATE_INTERVAL = 0.1

    def __init__(self, stdout, no_progress):
        """
        :param stdout: standard output file object
        :param no_progress: if True, do not show progress
        :type no_progress: bool
        """
        self.stdout = stdout
        self.no_progress = no_progress
        self.start_time = time.time()
        self.local_file_count = 0
        self.local_done = False
        self.compare_done = False
        self.compare_count = 0
        self.total_transfer_files = 0  # set in end_compare()
        self.total_transfer_bytes = 0  # set in end_compare()
        self.transfer_files = 0
        self.transfer_bytes = 0
        self.current_line = ''
        self._last_update_time = 0
        self.closed = False
        self.lock = threading.Lock()
        self.encoding_warning_was_already_printed = False
        self._update_progress()
        self.warnings = []

    def close(self):
        """
        Perform clean up
        """
        with self.lock:
            if not self.no_progress:
                self._print_line('', False)
            self.closed = True
            for warning in self.warnings:
                self._print_line(warning, True)

    def __enter__(self):
        return self

    def __exit__(self, exc_type, exc_val, exc_tb):
        self.close()

    def error(self, message):
        """
        Print an error, gracefully interleaving it with a progress bar

        :param message: an error message
        :type message: str
        """
        self.print_completion(message)

    def print_completion(self, message):
        """
        Removes the progress bar, prints a message, and puts the progress
        bar back.

        :param message: an error message
        :type message: str
        """
        with self.lock:
            if not self.closed:
                self._print_line(message, True)
                self._last_update_time = 0
                self._update_progress()

    def _update_progress(self):
<<<<<<< HEAD
        """
        Update progress output
        """
        raise_if_shutting_down()
=======
>>>>>>> 2d3d1d4d
        if not self.closed and not self.no_progress:
            now = time.time()
            interval = now - self._last_update_time
            if self.UPDATE_INTERVAL <= interval:
                self._last_update_time = now
                time_delta = time.time() - self.start_time
                rate = 0 if time_delta == 0 else int(self.transfer_bytes / time_delta)
                if not self.local_done:
                    message = ' count: %d files   compare: %d files   updated: %d files   %s   %s' % (
                        self.local_file_count,
                        self.compare_count,
                        self.transfer_files,
                        format_and_scale_number(self.transfer_bytes, 'B'),
                        format_and_scale_number(rate, 'B/s')
                    )  # yapf: disable
                elif not self.compare_done:
                    message = ' compare: %d/%d files   updated: %d files   %s   %s' % (
                        self.compare_count,
                        self.local_file_count,
                        self.transfer_files,
                        format_and_scale_number(self.transfer_bytes, 'B'),
                        format_and_scale_number(rate, 'B/s')
                    )  # yapf: disable
                else:
                    message = ' compare: %d/%d files   updated: %d/%d files   %s   %s' % (
                        self.compare_count,
                        self.local_file_count,
                        self.transfer_files,
                        self.total_transfer_files,
                        format_and_scale_fraction(self.transfer_bytes, self.total_transfer_bytes, 'B'),
                        format_and_scale_number(rate, 'B/s')
                    )  # yapf: disable
                self._print_line(message, False)

    def _print_line(self, line, newline):
        """
        Prints a line to stdout.

        :param line: A string without a \r or \n in it.
        :type line: str
        :param newline: True if the output should move to a new line after this one.
        :type newline: bool
        """
        if len(line) < len(self.current_line):
            line += ' ' * (len(self.current_line) - len(line))
        try:
            self.stdout.write(line)
        except UnicodeEncodeError as encode_error:
            if not self.encoding_warning_was_already_printed:
                self.encoding_warning_was_already_printed = True
                self.stdout.write(
                    '!WARNING! this terminal cannot properly handle progress reporting.  encoding is %s.\n'
                    % (self.stdout.encoding,)
                )
            self.stdout.write(line.encode('ascii', 'backslashreplace').decode())
            logger.warning(
                'could not output the following line with encoding %s on stdout due to %s: %s' %
                (self.stdout.encoding, encode_error, line)
            )
        if newline:
            self.stdout.write('\n')
            self.current_line = ''
        else:
            self.stdout.write('\r')
            self.current_line = line
        self.stdout.flush()

    def update_local(self, delta):
        """
        Reports that more local files have been found.

        :param delta: number of files found since the last check
        :type delta: int
        """
        with self.lock:
            self.local_file_count += delta
            self._update_progress()

    def end_local(self):
        """
        Local file count is done.  Can proceed to step 2.
        """
        with self.lock:
            self.local_done = True
            self._update_progress()

    def update_compare(self, delta):
        """
        Reports that more files have been compared.

        :param delta: number of files compared
        :type delta: int
        """
        with self.lock:
            self.compare_count += delta
            self._update_progress()

    def end_compare(self, total_transfer_files, total_transfer_bytes):
        """
        Report that the comparison has been finished

        :param total_transfer_files: total number of transferred files
        :type total_transfer_files: int
        :param total_transfer_bytes: total number of transferred bytes
        :type total_transfer_bytes: int
        """
        with self.lock:
            self.compare_done = True
            self.total_transfer_files = total_transfer_files
            self.total_transfer_bytes = total_transfer_bytes
            self._update_progress()

    def update_transfer(self, file_delta, byte_delta):
        """
        Update transfer info

        :param file_delta: number of files transferred
        :type file_delta: int
        :param byte_delta: number of bytes transferred
        :type byte_delta: int
        """
        with self.lock:
            self.transfer_files += file_delta
            self.transfer_bytes += byte_delta
            self._update_progress()

    def local_access_error(self, path):
        """
        Add a file access error message to the list of warnings

        :param path: file path
        :type path: str
        """
        self.warnings.append('WARNING: %s could not be accessed (broken symlink?)' % (path,))

    def local_permission_error(self, path):
        """
        Add a permission error message to the list of warnings

        :param path: file path
        :type path: str
        """
        self.warnings.append(
            'WARNING: %s could not be accessed (no permissions to read?)' % (path,)
        )

    def symlink_skipped(self, path):
        pass


class SyncFileReporter(AbstractProgressListener):
    """
    Listens to the progress for a single file and passes info on to a SyncReporter.
    """

    def __init__(self, reporter, *args, **kwargs):
        """
        :param reporter: a reporter object
        """
        super(SyncFileReporter, self).__init__(*args, **kwargs)
        self.bytes_so_far = 0
        self.reporter = reporter

    def close(self):
        """
        Perform clean up
        """
        # no more bytes are done, but the file is done
        self.reporter.update_transfer(1, 0)

    def set_total_bytes(self, total_byte_count):
        """
        Set total bytes count

        :param total_byte_count: total byte count
        :type total_byte_count: int
        """
        pass

    def bytes_completed(self, byte_count):
        """
        Set bytes completed count

        :param byte_count: total byte count
        :type byte_count: int
        """
        self.reporter.update_transfer(0, byte_count - self.bytes_so_far)
        self.bytes_so_far = byte_count


def sample_sync_report_run():
    """
    Generate sample report
    """
    import sys
    sync_report = SyncReport(sys.stdout, False)

    for i in six.moves.range(20):
        sync_report.update_local(1)
        time.sleep(0.2)
        if i == 10:
            sync_report.print_completion('transferred: a.txt')
        if i % 2 == 0:
            sync_report.update_compare(1)
    sync_report.end_local()

    for i in six.moves.range(10):
        sync_report.update_compare(1)
        time.sleep(0.2)
        if i == 3:
            sync_report.print_completion('transferred: b.txt')
        if i == 4:
            sync_report.update_transfer(25, 25000)
    sync_report.end_compare(50, 50000)

    for i in six.moves.range(25):
        if i % 2 == 0:
            sync_report.print_completion('transferred: %d.txt' % i)
        sync_report.update_transfer(1, 1000)
        time.sleep(0.2)

    sync_report.close()<|MERGE_RESOLUTION|>--- conflicted
+++ resolved
@@ -104,13 +104,6 @@
                 self._update_progress()
 
     def _update_progress(self):
-<<<<<<< HEAD
-        """
-        Update progress output
-        """
-        raise_if_shutting_down()
-=======
->>>>>>> 2d3d1d4d
         if not self.closed and not self.no_progress:
             now = time.time()
             interval = now - self._last_update_time
