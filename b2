--- conflicted
+++ resolved
@@ -871,21 +871,15 @@
     local_file = args[1]
     b2_file = args[2]
 
-<<<<<<< HEAD
     console_tool = ConsoleTool()
     info = console_tool.info
     api = console_tool.get_api()
     bucket = api.get_bucket_by_name(bucket_name)
-    bucket_upload_data = ensure_upload_data(bucket.id_, info)
-=======
-    info = StoredAccountInfo()
-    bucket_id = get_bucket_id_from_bucket_name(info, bucket_name)
->>>>>>> a982d016
 
     # Try 5 times to upload the file.  If one fails, get a different
     # upload URL for the next try.
     for i in xrange(5):
-        bucket_upload_data = ensure_upload_data(bucket_id, info)
+        bucket_upload_data = ensure_upload_data(bucket.id_, info)
         url = bucket_upload_data[StoredAccountInfo.BUCKET_UPLOAD_URL]
 
         headers = {
@@ -906,7 +900,7 @@
             return
         except urllib2.HTTPError as e:
             if 500 <= e.code and e.code < 600:
-                info.clear_bucket_upload_data(bucket_id)
+                info.clear_bucket_upload_data(bucket.id_)
             else:
                 report_http_error_and_exit(e, url, None, headers)
 
