--- conflicted
+++ resolved
@@ -6,15 +6,14 @@
 
 ## [Unreleased]
 
+### Added
+* Calculate S3-compatible API URL base on API URL
+
 ## [1.5.0] - 2021-03-25
 
 ### Added
 * Add `dependabot.yml`
-<<<<<<< HEAD
-* Calculate S3-compatible API URL base on API URL
-=======
-* Add support for SSE-B2 server-side encryption mode
->>>>>>> 533238e5
+
 
 ### Changed
 * Add upper version limit for the requirements
